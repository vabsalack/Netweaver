import numpy as np
from typing import List, Dict, Optional, Tuple, Callable, TypeVar, Union, Any
from numpy.typing import NDArray, DTypeLike, ArrayLike

"""
what it is?
where we can improvize?
why it is used?
how it works?
"""

Float64Array2D = np.ndarray[Tuple[int, int], np.dtype[np.float64]]

class Layer_Input:
    """
    Layer_Input class represents the input layer of the neural network.
    """

    def forward(self, inputs: ArrayLike) -> None: 
        """
        Performs a forward pass of the input layer.

        Parameters:
        inputs (NDArray): Input data.
        """
        self.output = np.array(inputs, dtype=np.float64)


class Layer_Dense:
    """
    what it is?
        * Dense of neurons in a layer. 
    where we can improvize?
        * weights initialization is one of crucial part in model convergence.
        * experiment with other initialization method such as he, xavier, etc.
    why it is used?
        * For creating a layer of neurons in a neural network.
    how it works?
        * init
        * forward method
        * backward method
    """

    def __init__(self, n_inputs: int, 
                 n_neurons: int,
                 weight_regularizer_L1: Union[float, int] = 0,
                 weight_regularizer_L2: Union[float, int] = 0, 
                 bias_regularizer_L1: Union[float, int] = 0,
                 bias_regularizer_L2: Union[float, int] = 0) -> None:
        """
        what it does?
            * Initialize weights and biases
            * sets regularization strength of L1 and L2
        """
        self.weights = 0.01 * np.random.randn(n_inputs, n_neurons) 
        self.biases = np.zeros((1, n_neurons))
        # L1 strength
        self.weight_regularizer_L1 = weight_regularizer_L1
        self.bias_regularizer_L1 = bias_regularizer_L1
        # L2 strength
        self.weight_regularizer_L2 = weight_regularizer_L2
        self.bias_regularizer_L2 = bias_regularizer_L2

    def forward(self, inputs: Float64Array2D) -> None:
        self.inputs = inputs
        self.output = np.dot(inputs, self.weights) + self.biases
        
    def backward(self, dvalues: Float64Array2D) -> None:
        """
        what it does?
            * computes gradient of weights, biases and inputs
            * applies regularization on weights and biases gradients
        """
        self.dweights = np.dot(self.inputs.T, dvalues)
        self.dbiases = np.sum(dvalues, axis=0, keepdims=True)
        self.dinputs = np.dot(dvalues, self.weights.T)
        # apply regularization
        # apply L1
        if self.weight_regularizer_L1 > 0:
            dL1 = np.ones_like(self.weights)
            dL1[self.weights < 0] = -1
            self.dweights += self.weight_regularizer_L1 * dL1
        if self.bias_regularizer_L1 > 0:
            dL1 = np.ones_like(self.biases)
            dL1[self.biases < 0] = -1
            self.dbiases += self.bias_regularizer_L1 * dL1
        # apply L2
        if self.weight_regularizer_L2 > 0:
            self.dweights += 2 * self.weight_regularizer_L2 * self.weights
        if self.bias_regularizer_L2 > 0:
            self.dbiases += 2 * self.bias_regularizer_L2 * self.biases

        
class Layer_Dropout:
    """
    what it is?
        * Dropout is a regularization technique where randomly selected neurons are ignored during training.
    where we can improvize?
        * dropout rate is one of the hyperparameter, experiment with different values.
    why it is used?
        * To prevent overfitting.
        * To improve generalization.
        * To make model robust.
        * To make model less sensitive to the specific weights of neurons.
    how it works?
        * init
        * forward method
        * backward method
        * Randomly sets some of the activations to zero during training by sampling from a binomial distribution.
        * This creates a dropout mask that deactivates certain neurons to prevent overfitting.
    """

    def __init__(self, rate: Union[float, int]) -> None:
        """
        what it does?
            * sets dropout rate
            * argument rate is the percentage of neurons to be deactivated.
            * self.rate = 1 - rate, is the percentage of neurons to be activated because numpy binomial method expects probability of success.
        """
        self.rate = 1 - rate

    def forward(self, 
                inputs: Float64Array2D, 
                training: bool) -> None:
        """
        what it does?
            * creates binary mask only on training.
            * passes the input as it is during inference.
        """
        self.inputs = inputs
        if not training:
            self.output = inputs.copy()
            return
        self.binary_mask = np.random.binomial(1, self.rate, size=self.inputs.shape) / self.rate
        self.output = self.inputs * self.binary_mask

    def backward(self, dvalues: Float64Array2D) -> None:
        self.dinputs = dvalues * self.binary_mask


class Activation_ReLU:
    """
    what it is?
        * ReLu activation function is used to introduce non-linearity in the neural network.
    where we can improvize?
        * leaky ReLu, Parametric ReLu, Exponential ReLu, etc.
    why it is used?
        * To learn non-linear patterns in the data.
    how it works?
        * forward method
        * backward method
        * predictions method
        * Mathematically, ReLu(x) = max(0, x)
    """

    def forward(self, 
                inputs: Float64Array2D, 
                training: bool) -> None:
        self.inputs = inputs
        self.output = np.maximum(0, inputs)

    def backward(self, dvalues: Float64Array2D) -> None:
        self.dinputs = dvalues.copy()
        self.dinputs[self.inputs <= 0] = 0

    def predictions(self, outputs: Float64Array2D) -> Float64Array2D:
        return outputs


class Activation_Softmax:
    """
    what it is?
        * Softmax activation function is used to convert raw scores into probabilities.
        * It is used in the output layer of a neural network for multi-class classification.
        * It squashes the raw scores into a range of [0, 1] and normalizes them.
    where we can improvize?
        * Softmax is the best activation function for multi-class classification.
    why it is used?
        * To convert raw scores into probabilities.
        * To make the model output interpretable.
    how it works?
        * forward method
        * backward method
        * predictions method
        * Mathematically, softmax(x) = exp(x) / sum(exp(x))
        * Exponentiation graph is rapid, avoid overflow by making maximum to zero. get the idea
    """

    def forward(self, 
                inputs: Float64Array2D, 
                training: bool) -> None:
        """
        calculates softmax values of inputs and stores it in self.output
        """
        self.inputs = inputs
        exp_values = np.exp(inputs - np.max(inputs, axis=1, keepdims=True))
        probabilities = exp_values / np.sum(exp_values, axis=1, keepdims=True)
        self.output = probabilities

    def backward(self, dvalues: Float64Array2D) -> None:
        """
        what it does?
            * creates self.dinputs beforehand since numpy array's aren't dynamically resizable.
            * calculates gradient of softmax values and stores it in self.dinputs
            * softmax derivative is calculated using jacobian matrix
            * jacobian matrix is a square matrix containing all first-order partial derivatives of a vector-valued function.
            * refer math behind back propogation for intuitive understanding
        """
        self.dinputs = np.empty_like(dvalues)
        for index, (single_output, single_dvalues) in enumerate(zip(self.output, dvalues)):
            single_output = single_output.reshape(-1, 1)
            jacobian_matrix = np.diagflat(single_output) - np.dot(single_output, single_output.T)
            self.dinputs[index] = np.dot(jacobian_matrix, single_dvalues)

    def predictions(self, outputs: Float64Array2D) -> np.ndarray[Tuple[int], np.dtype[np.int64]]:
        return np.argmax(outputs, axis=1)


class Activation_Sigmoid:
    """
    what it is?
        * use primarily in the multi-label classification problem.
        * It is used in the output layer of a neural network for binary logistic regression models
        * sigmod function only takes one input and returns one output.
    where we can improvize?
        * Implement additional activation functions with similar property as needed.
        * Accuracy
            * Use subset accuracy when exact matches are critical
            * For tasks where partial matches are acceptable, consider using Hamming Loss, F1 Score, or Jaccard Similarity.
    why it is used?
        * In multi label classificatoin problems, each output neurons represents seperate class on its own.
        * Cat vs Dog, Cat or not Cat, Indoor or outdoor, etc.
        * needs an activation function that can output a probability range of [0, 1].
        * This function must be paired with respective loss function. one is binary cross-entropy loss.
    how it works?
        * forward method
        * backward method
        * predictions method
        * Mathematically, sigmoid(x) = 1 / (1 + exp(-x))
        * squashes the raw scores into a range of [0, 1] and normalizes them.
        * Accuracy is calculated by comparing each output neuron's value with the true label. 
        * ypred = [[1, 0, 1 ], [0, 0, 0]] ytrue = [[1, 0, 1], [0, 1, 0]] accuracy = 5/6
    """

    def forward(self, 
                inputs: Float64Array2D, 
                training: bool) -> None:
        """
        where we can improve?
            * self.output range is [0, 1]. unsigned float value. set dtype of values in the array to save memory
            * set dtype for self.outpout and to variables in respective loss function
        """
        self.inputs = inputs
        self.output = 1 / (1 + np.exp(-inputs))

    def backward(self, dvalues: Float64Array2D) -> None:
        """
        what it does? 
            * The derivative of the sigmoid function is calculated as:
            * sigmoid'(x) = sigmoid(x) * (1 - sigmoid(x))
        """
        self.dinputs = dvalues * (1 - self.output) * self.output

    def predictions(self, outputs: Float64Array2D) -> np.ndarray[Tuple[int, int], np.dtype[np.int64]]:
        """
        what it does?
            * product of arr: NDArray[bool_] and x: int is y: NDArray[int64]
            * False values replaced by 0 and True values replaced by x
            * array([False, True]) * -2 = array([0, -2])
        """
        return (outputs > 0.5) * 1


class Activation_Linear:
    """
    what it is?
        * Linear activation function is used to pass the input directly to the output without any modification.
    where we can improvize?
        * This is a simple activation function, not much to improve.
    why it is used?
        * It is used in the output layer for regression tasks where we need to predict continuous values.
    how it works?
        * forward method
        * backward method
        * predictions method
        * It simply returns the input as the output.
    """

    def forward(self, 
                inputs: Float64Array2D, 
                training: bool) -> None:
        self.inputs = inputs
        self.output = inputs

    def backward(self, dvalues: Float64Array2D) -> None:
        self.dinputs = dvalues.copy()

    def predictions(self, outputs: Float64Array2D) -> Float64Array2D:
        return outputs

class Loss:
    """
    what it is?
        * Base class for loss functions.
    where we can improvize?
        * Implement additional loss functions as needed.
    why it is used?
        * To calculate the difference between the predicted output and the actual output.
    how it works?
        * remember_trainable_layers method sets self.trainable_layers property.
        * regularization_loss method calculates the regularization loss using layers in self.trainable_layers.
        * calculate method calculates the data loss using child class's forward method and regularization loss using regularization_loss method.
        * It provides methods to calculate the loss and its gradient.
    """

    def remember_trainable_layers(self, trainable_layers: List[Union[Layer_Dense]]) -> None:
        self.trainable_layers = trainable_layers

    def regularization_loss(self) -> float:
        regularization_loss: float = .0
        for layer in self.trainable_layers:
            # L1 penalty
            if layer.weight_regularizer_L1 > 0:
                regularization_loss += layer.weight_regularizer_L1 * np.sum(np.abs(layer.weights))
            if layer.bias_regularizer_L1 > 0:
                regularization_loss += layer.bias_regularizer_L1 * np.sum(np.abs(layer.biases))
            # L2 penalty
            if layer.weight_regularizer_L2 > 0:
                regularization_loss += layer.weight_regularizer_L2 * np.sum(layer.weights * layer.weights)
            if layer.bias_regularizer_L2 > 0:
                regularization_loss += layer.bias_regularizer_L2 * np.sum(layer.biases * layer.biases)
        return regularization_loss

    def calculate(self, 
                  output: Float64Array2D, 
                  y, # y type can be one-hot encoded or sparse lables
                  *, 
                  include_regularization: bool=False) -> Union[float, Tuple[float, float]]:
        """
        what it does?
            * calculates data and regularization loss
            * data loss is the mean of sample losses
            * regularization loss is the sum of L1 and L2 penalties
            * returns only data loss by default
        """
        sample_losses = self.forward(output, y)
        data_loss = np.mean(sample_losses)
        if not include_regularization:
            return data_loss
        return data_loss, self.regularization_loss()
    

class Loss_CategoricalCrossentropy(Loss):
    """
    what it is?
        * Categorical cross-entropy loss function is used in multi-class (3 and more) classification tasks.
        * It's the negative-log-likelihood of likelihood functoin 
        * It measures the difference between two probability distributions.
    where we can improvize?
        * Implement additional loss functions as needed.
    why it is used?
        * To  find the MLE (Maximum Likelihood Estimation) of the model.
    how it works?
        * forward method
        * backward method
        * formula: -sum(y_true * log(y_pred))
    """

    def forward(self,
                y_pred: Float64Array2D, 
                y_true) -> np.ndarray[Tuple[int], np.dtype[np.float64]]:  # y_true type can be one-hot encoded or sparse lables
        """
        what it does?
            * clips the predicted values to prevent division by zero, log of zero is undefined and derivate of log(x) is 1/x precision overflows.
            * clips both sides to not drag mean towards any value
            * handles both one-hot encoded and sparse labels
            * calculates the negative log likelihood of only the correct class probabilities. -( 0.log(x.x) + 1.log(x.x) + 0.log(x.x) + 0.log(x.x) ) 
        """
        samples = len(y_pred)
        y_pred_clipped = np.clip(y_pred, 1e-7, 1 - 1e-7)
        if len(y_true.shape) == 1:
            correct_confidences = y_pred_clipped[range(samples), y_true]
        elif len(y_true.shape) == 2:
            correct_confidences = np.sum(y_pred_clipped * y_true, axis=1)
        negative_log_likelihoods = -np.log(correct_confidences)
        return negative_log_likelihoods
        

    def backward(self, dvalues: Float64Array2D, 
                 y_true) -> None: 
        """
        what it does?
            * Expects y_true to be one-hot encoded.
            * calculates the gradient of loss functions with respect to the predicted values.
            * normalizes the gradient by the number of samples.
        """
        samples = len(dvalues)
        labels = len(dvalues[0])
        if len(y_true.shape) == 1:
            y_true = np.eye(labels)[y_true]
        
        self.dinputs = -y_true / dvalues
        self.dinputs = self.dinputs / samples


class Activation_Softmax_Loss_CategoricalCrossentropy:
    """
    what it is?
        * Softmax classifier is a combination of softmax activation and categorical cross-entropy loss.
        * It is used in multi-class classification tasks.
        * refer the math behind softmax and cross-entropy loss gradients for intuitive understanding.
    where we can improvize?
        * Implement additional loss functions as needed.
    why it is used?
        * faster backward step
    how it works?
        * init
        * forward method
        * backward method
        * gradients of loss functions with respect to the penultimate layer's outputs reduced to a single step.
        * formula = predicted values - true values
    """

    def __init__(self) -> None:
        self.activation = Activation_Softmax()
        self.loss = Loss_CategoricalCrossentropy()

    def forward(self, inputs: Float64Array2D, y_true) -> float:
        """
        what it does?
            * calculates the softmax values of inputs
            * return the loss value using the calculated softmax output and true labels
        """
        self.activation.forward(inputs)
        self.output = self.activation.output
        return self.loss.calculate(self.output, y_true)
    
    def backward(self, dvalues: Float64Array2D, y_true) -> None:
        """
        what it does?
            * expects y_true to be sparse labels
            * copy the dvalues to self.dinputs
            * calculates gradient and normalize them
        """
        samples = len(dvalues)
        if len(y_true.shape) == 2:
            y_true = np.argmax(y_true, axis=1)
        self.dinputs = dvalues.copy()
        self.dinputs[range(samples), y_true] -= 1
        self.dinputs = self.dinputs / samples

class Loss_BinaryCrossentropy(Loss):
    """
    what it is?
        * Binary cross-entropy loss function is used in binary regression models.
        * used primarily in the multi-label classification problem.
    where we can improvize?
    why it is used?
        * Unlike categorical cross-entropy, it measures negative-log-likelihood of each output neurons seperately and average them.
    how it works?
        * forward
        * backward
        * formula: -sum(y_true * log(y_pred) + (1 - y_true) * log(1 - y_pred))
        * Each sample loss is a vector of output neuron's losses and it's average used as the final loss for that sample.
    """

    def forward(self, 
                y_pred: Float64Array2D, 
                y_true: np.ndarray[Tuple[int, int], np.dtype[np.int64]]) -> np.array[Tuple[int], np.dtype[np.float64]]:
        """
        what it does?
            * clips the predicted values to prevent division by zero, log of zero is undefined and derivate of log(x) is 1/x precision overflows.
            * clips both sides to not drag mean towards any value
            * calculates negative log likelihood of each outputs of a sample and average them.
        """
        # np.log(1e-323) = -inf
        y_pred_clipped = np.clip(y_pred, 1e-7, 1 - 1e-7)
        sample_losses = -(y_true * np.log(y_pred_clipped) + (1 -y_true) * np.log(1 - y_pred_clipped))
        sample_losses = np.mean(sample_losses, axis=-1)
        return sample_losses

    def backward(self, 
                 dvalues: Float64Array2D, 
                 y_true: np.ndarray[Tuple[int, int], np.dtype[np.int64]]) -> None:
        """
        what it does?
            * Final loss of a sample is average of each output neuron's loss.
            * gradient of sub each neuron's loss is - ((y_true / y_pred) - (1 - y_true) / (1 - y_pred))
            * partial derivative of final loss w.r.t output neuron's value is - ((y_true / y_pred) - (1 - y_true) / (1 - y_pred)) / outputs
            * normalize the gradient by the number of samples in the batch.
        """
        samples = len(dvalues)
        outputs = len(dvalues[0])
        clipped_dvalues = np.clip(dvalues, 1e-7, 1 - 1e-7)
        self.dinputs = -((y_true / clipped_dvalues) - (1 - y_true)/(1 - clipped_dvalues)) / outputs
        self.dinputs /= samples


class Loss_MeanSquaredError(Loss):
    """
    what it is?
<<<<<<< HEAD
        * Mean squared error loss function is mostly used in regression tasks.
    where we can improvize?
    why it is used?
    how it works?
    """

    def forward(self, y_pred, y_true):
        sample_losses = np.mean((y_true - y_pred)**2, axis=-1)
        return sample_losses
    
    def backward(self, dvalues, y_true):
        
=======
        * Mean squared error(MSE) L2 loss function is used in single or multiple output regression tasks.
    where we can improvize?
    why it is used?
        * MSE(L2) most commonly used loss function for regression tasks over MAE(L1).
    how it works?
        * forward
        * backward
        * Assumption is that the error residuals are normally distributed.
        * refer to it's likelihood function for intuitive understanding.
    """

    def forward(self, y_pred: Float64Array2D,
                 y_true: Float64Array2D) -> np.array[Tuple[int], np.dtype[np.float64]]:
        """
        * loss formula: mean((y_true - y_pred)^2) applies to each sample in a batch.
        """
        sample_losses = np.mean((y_true - y_pred)**2, axis=-1)
        return sample_losses

    def backward(self, dvalues: Float64Array2D, 
                 y_true: Float64Array2D) -> None:
        """
        what it does?
            * computes gradient of loss functions with respect to the predicted values.
            * formula = -2 * (y_true - y_pred) / outputs is for one of predicted outputs in a sample.
            * normalize the gradient by the number of samples in the batch.
        """
>>>>>>> dcc5381a
        samples = len(dvalues)
        outputs = len(dvalues[0])
        self.dinputs = -2 * (y_true - dvalues) / outputs
        self.dinputs = self.dinputs / samples


class Loss_MeanAbsoluteError(Loss):
    """
    what it is?
        * Mean absolute error(MAE) L1 loss function is used in single or multiple output regression tasks.
    where we can improvize?
    why it is used?
        * MAE(L1) is less sensitive to outliers than MSE(L2).
        * It is used in regression tasks where outliers are present.
    how it works?
        * forward
        * backward
        * Assumption is that the error residuals are Laplace distributed.
    """

    def forward(self, 
                y_pred: Float64Array2D, 
                y_true: Float64Array2D) -> np.array[Tuple[int], np.dtype[np.float64]]:
        """
        * loss formula: mean(abs(y_true - y_pred)) applies to each sample in a batch.
        """
        sample_losses = np.mean(np.abs(y_true - y_pred), axis=-1)
        return sample_losses

    def backward(self, 
                 dvalues: Float64Array2D,
                y_true: Float64Array2D) -> None:
        """
        what it does?
            * computes gradient of loss functions with respect to the predicted values.
            * formula = sign(y_true - y_pred) / outputs is for one of predicted outputs in a sample.
            * The derivative of an absolute value equals 1 if this value is greater than 0, or -1 if it’s less than 0. The derivative does not exist for a value of 0
            * np.sign returns -1 for negative values, 0 for 0, and 1 for positive values.
            * normalize the gradient by the number of samples in the batch.
        """
        samples = len(dvalues)
        outputs = len(dvalues[0])
        self.dinputs = np.sign(y_true - dvalues) / outputs
        self.dinputs = self.dinputs / samples

class Optimizer_SGD:
    """
    what it is?
    where we can improvize?
    why it is used?
    how it works?
    """
    # decay, think about the 1/x graph values in x range [1, inf]. get the idea.
    # exponential decay
    # learning rate of 1. is default for this optimizer
    def __init__(self, 
                 learning_rate: float = 1., 
                 decay: float = 0., 
                 momentum: float = 0.) -> None:
        self.learning_rate = learning_rate
        self.current_learning_rate = learning_rate
        self.decay = decay
        self.iterations = 0
        self.momentum = momentum

    def pre_update_params(self):
        if self.decay:
            self.current_learning_rate = self.learning_rate * (1. / (1. + self.decay * self.iterations))

    def update_params(self, Layer: Layer_Dense) -> None:
        if self.momentum:
            if not hasattr(Layer, "weight_momentums"):
                Layer.weight_momentums = np.zeros_like(Layer.weights)
                Layer.bias_momentums = np.zeros_like(Layer.biases)
            weight_updates = self.momentum * Layer.weight_momentums - self.current_learning_rate * Layer.dweights
            Layer.weight_momentums = weight_updates
            bias_updates = self.momentum * Layer.bias_momentums - self.current_learning_rate * Layer.dbiases
            Layer.bias_momentums = bias_updates
        else: # Vanilla SGD updates (as before momentum update)
            weight_updates = -self.current_learning_rate * Layer.dweights
            bias_updates = -self.current_learning_rate * Layer.dbiases
        Layer.weights += weight_updates
        Layer.biases += bias_updates

    def post_update_params(self) -> None:
        self.iterations += 1

class Optimizer_Adagrad:
    # learning rate of 1. is default for this optimizer
    # epsilon for numerical stability
    def __init__(self, 
                 learning_rate: float = 1.,
                 decay: float = 0., 
                 epsilon: float = 1e-7) -> None:
        self.learning_rate = learning_rate
        self.current_learning_rate = learning_rate
        self.decay = decay
        self.iterations = 0
        self.epsilon = epsilon

    def pre_update_params(self) -> None:
        if self.decay:
            self.current_learning_rate = self.learning_rate * (1. / (1. + self.decay * self.iterations))

    def update_params(self, Layer: Layer_Dense) -> None:
        # here the square root of squred weight cache, get the idea from standard derivation formula.
        if not hasattr(Layer, "weight_cache"):
            Layer.weight_cache = np.zeros_like(Layer.weights)
            Layer.bias_cache = np.zeros_like(Layer.biases)
        Layer.weight_cache += Layer.dweights**2
        Layer.bias_cache += Layer.dbiases**2
        Layer.weights += -self.current_learning_rate * Layer.dweights / (np.sqrt(Layer.weight_cache) + self.epsilon)  # vanilla + normalization with square rooted cache     
        Layer.biases += -self.current_learning_rate * Layer.dbiases / (np.sqrt(Layer.bias_cache) + self.epsilon)        

    def post_update_params(self) -> None:
        self.iterations += 1

class Optimizer_RMSprop:
    # learning rate of 0.001 is default for this optimizer
    # epsilon for numerical stability
    def __init__(self, learning_rate=0.001, decay=0., epsilon=1e-7, beta=0.9):
        self.learning_rate = learning_rate
        self.current_learning_rate = learning_rate
        self.decay = decay
        self.iterations = 0
        self.epsilon = epsilon
        self.beta = beta

    # call once before any parameter updates
    def pre_update_params(self):
        if self.decay:
            # adding 1 ensure value < 0
            self.current_learning_rate = self.learning_rate * (1. / (1. + self.decay * self.iterations))

    # update parameters
    def update_params(self, Layer):

        if not hasattr(Layer, "weight_cache"):
            Layer.weight_cache = np.zeros_like(Layer.weights)
            Layer.bias_cache = np.zeros_like(Layer.biases)
        
        # update cache with squared current gradients
        # exponentially discounts past gradients
        # EWMA (Exponentially Weighted Moving Average)
        Layer.weight_cache = self.beta * Layer.weight_cache + (1 - self.beta) * Layer.dweights**2
        Layer.bias_cache += self.beta * Layer.bias_cache + (1- self.beta) * Layer.dbiases**2

        # vanilla + normalization with square rooted cache
        Layer.weights += -self.current_learning_rate * Layer.dweights / (np.sqrt(Layer.weight_cache) + self.epsilon)        
        Layer.biases += -self.current_learning_rate * Layer.dbiases / (np.sqrt(Layer.bias_cache) + self.epsilon)        


    # call once after any parameter updates
    def post_update_params(self):
        self.iterations += 1

class Optimizer_Adam:
    # learning rate, beta_1 and beta_2 are in default values
    def __init__(self, learning_rate=0.001, decay=0., epsilon=1e-7, beta_1=0.9, beta_2=0.999):
        self.learning_rate = learning_rate
        self.current_learning_rate = learning_rate
        self.decay = decay
        self.iterations = 0
        self.epsilon = epsilon
        self.beta_1 = beta_1        
        self.beta_2 = beta_2     

    def pre_update_params(self):
        if self.decay:
            self.current_learning_rate = self.learning_rate * (1. / (1. + self.decay * self.iterations))

    def update_params(self, Layer):
        
        if not hasattr(Layer, "weight_cache"):
            Layer.weight_momentums = np.zeros_like(Layer.weights)
            Layer.bias_momentums = np.zeros_like(Layer.biases)
            Layer.weight_cache = np.zeros_like(Layer.weights)
            Layer.bias_cache = np.zeros_like(Layer.biases)

        # scaled momentums (EWMA)
        Layer.weight_momentums = self.beta_1 * Layer.weight_momentums + (1 - self.beta_1) * Layer.dweights
        Layer.bias_momentums = self.beta_1 * Layer.bias_momentums + (1 - self.beta_1) * Layer.dbiases
        # bias correction
        weight_momentums_corrected = Layer.weight_momentums / (1 - self.beta_1 ** (self.iterations + 1))
        bias_momentums_corrected = Layer.bias_momentums / (1 - self.beta_1 ** (self.iterations + 1))

        # scaled gradients (EWMA)
        Layer.weight_cache = self.beta_2 * Layer.weight_cache + (1 - self.beta_2) * Layer.dweights**2
        Layer.bias_cache = self.beta_2 * Layer.bias_cache + (1 - self.beta_2) * Layer.dbiases**2
        # bias correction
        weight_cache_corrected = Layer.weight_cache / (1 - self.beta_2 ** (self.iterations + 1))
        bias_cache_corrected = Layer.bias_cache / (1 - self.beta_2 ** (self.iterations + 1))
        
        # params updates
        Layer.weights += -self.current_learning_rate * weight_momentums_corrected / (np.sqrt(weight_cache_corrected) + self.epsilon)
        Layer.biases += -self.current_learning_rate * bias_momentums_corrected / (np.sqrt(bias_cache_corrected) + self.epsilon)


    def post_update_params(self):
        self.iterations += 1








           


    
<|MERGE_RESOLUTION|>--- conflicted
+++ resolved
@@ -499,20 +499,6 @@
 class Loss_MeanSquaredError(Loss):
     """
     what it is?
-<<<<<<< HEAD
-        * Mean squared error loss function is mostly used in regression tasks.
-    where we can improvize?
-    why it is used?
-    how it works?
-    """
-
-    def forward(self, y_pred, y_true):
-        sample_losses = np.mean((y_true - y_pred)**2, axis=-1)
-        return sample_losses
-    
-    def backward(self, dvalues, y_true):
-        
-=======
         * Mean squared error(MSE) L2 loss function is used in single or multiple output regression tasks.
     where we can improvize?
     why it is used?
@@ -540,7 +526,6 @@
             * formula = -2 * (y_true - y_pred) / outputs is for one of predicted outputs in a sample.
             * normalize the gradient by the number of samples in the batch.
         """
->>>>>>> dcc5381a
         samples = len(dvalues)
         outputs = len(dvalues[0])
         self.dinputs = -2 * (y_true - dvalues) / outputs
